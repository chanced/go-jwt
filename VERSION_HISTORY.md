## `jwt-go` Version History

<<<<<<< HEAD
#### 3.0.0

* **Compatibility Breaking Changes**
	* Dropped support for `[]byte` keys when using RSA signing methods.  This convenience feature could contribute to security vulnerabilities involving mismatched key types with signing methods.
	* Signature of `Keyfunc` is now `func(*Token) (interface{}, error)`
	* `ParseFromRequest` has been moved to `request` subpackage and usage has changed
	* The `Claims` property on `Token` is now type `Claims` instead of `map[string]interface{}`.  The default value is type `MapClaims`, which is an alias to `map[string]interface{}`.  This makes it possible to use a custom type when decoding claims.
* Other Additions and Changes
	* Added `Claims` interface type to allow users to decode the claims into a custom type
	* Added `ParseWithClaims`, which takes a third argument of type `Claims`.  Use this function instead of `Parse` if you have a custom type you'd like to decode into.
	* Dramatically improved the functionality and flexibility of `ParseFromRequest`, which is now in the `request` subpackage
	* Added `ParseFromRequestWithClaims` which is the `FromRequest` equivalent of `ParseWithClaims`
	* Added new interface type `Extractor`, which is used for extracting JWT strings from http requests.  Used with `ParseFromRequest` and `ParseFromRequestWithClaims`.
	* Added several new, more specific, validation errors to error type bitmask
	* Moved examples from README to executable example files
	* Signing method registry is now thread safe

#### 2.5.0
=======
#### 2.6.0
>>>>>>> c04502f1

This will likely be the last backwards compatible release before 3.0.0.

* Exposed inner error within ValidationError
* Fixed validation errors when using UseJSONNumber flag
* Added several unit tests

#### 2.5.0

* Added support for signing method none.  You shouldn't use this.  The API tries to make this clear.
* Updated/fixed some documentation
* Added more helpful error message when trying to parse tokens that begin with `BEARER `

#### 2.4.0

* Added new type, Parser, to allow for configuration of various parsing parameters
	* You can now specify a list of valid signing methods.  Anything outside this set will be rejected.
	* You can now opt to use the `json.Number` type instead of `float64` when parsing token JSON
* Added support for [Travis CI](https://travis-ci.org/dgrijalva/jwt-go)
* Fixed some bugs with ECDSA parsing

#### 2.3.0

* Added support for ECDSA signing methods
* Added support for RSA PSS signing methods (requires go v1.4)

#### 2.2.0

* Gracefully handle a `nil` `Keyfunc` being passed to `Parse`.  Result will now be the parsed token and an error, instead of a panic.

#### 2.1.0

Backwards compatible API change that was missed in 2.0.0.

* The `SignedString` method on `Token` now takes `interface{}` instead of `[]byte`

#### 2.0.0

There were two major reasons for breaking backwards compatibility with this update.  The first was a refactor required to expand the width of the RSA and HMAC-SHA signing implementations.  There will likely be no required code changes to support this change.

The second update, while unfortunately requiring a small change in integration, is required to open up this library to other signing methods.  Not all keys used for all signing methods have a single standard on-disk representation.  Requiring `[]byte` as the type for all keys proved too limiting.  Additionally, this implementation allows for pre-parsed tokens to be reused, which might matter in an application that parses a high volume of tokens with a small set of keys.  Backwards compatibilty has been maintained for passing `[]byte` to the RSA signing methods, but they will also accept `*rsa.PublicKey` and `*rsa.PrivateKey`.

It is likely the only integration change required here will be to change `func(t *jwt.Token) ([]byte, error)` to `func(t *jwt.Token) (interface{}, error)` when calling `Parse`.

* **Compatibility Breaking Changes**
	* `SigningMethodHS256` is now `*SigningMethodHMAC` instead of `type struct`
	* `SigningMethodRS256` is now `*SigningMethodRSA` instead of `type struct`
	* `KeyFunc` now returns `interface{}` instead of `[]byte`
	* `SigningMethod.Sign` now takes `interface{}` instead of `[]byte` for the key
	* `SigningMethod.Verify` now takes `interface{}` instead of `[]byte` for the key
* Renamed type `SigningMethodHS256` to `SigningMethodHMAC`.  Specific sizes are now just instances of this type.
    * Added public package global `SigningMethodHS256`
    * Added public package global `SigningMethodHS384`
    * Added public package global `SigningMethodHS512`
* Renamed type `SigningMethodRS256` to `SigningMethodRSA`.  Specific sizes are now just instances of this type.
    * Added public package global `SigningMethodRS256`
    * Added public package global `SigningMethodRS384`
    * Added public package global `SigningMethodRS512`
* Moved sample private key for HMAC tests from an inline value to a file on disk.  Value is unchanged.
* Refactored the RSA implementation to be easier to read
* Exposed helper methods `ParseRSAPrivateKeyFromPEM` and `ParseRSAPublicKeyFromPEM`

#### 1.0.2

* Fixed bug in parsing public keys from certificates
* Added more tests around the parsing of keys for RS256
* Code refactoring in RS256 implementation.  No functional changes

#### 1.0.1

* Fixed panic if RS256 signing method was passed an invalid key

#### 1.0.0

* First versioned release
* API stabilized
* Supports creating, signing, parsing, and validating JWT tokens
* Supports RS256 and HS256 signing methods<|MERGE_RESOLUTION|>--- conflicted
+++ resolved
@@ -1,6 +1,5 @@
 ## `jwt-go` Version History
 
-<<<<<<< HEAD
 #### 3.0.0
 
 * **Compatibility Breaking Changes**
@@ -18,10 +17,7 @@
 	* Moved examples from README to executable example files
 	* Signing method registry is now thread safe
 
-#### 2.5.0
-=======
 #### 2.6.0
->>>>>>> c04502f1
 
 This will likely be the last backwards compatible release before 3.0.0.
 
