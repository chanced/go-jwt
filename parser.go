package jwt

import (
	"bytes"
	"encoding/json"
	"fmt"
	"strings"
	"time"
)

type Parser struct {
	ValidMethods  []string // If populated, only these methods will be considered valid
	UseJSONNumber bool     // Use JSON Number format in JSON decoder
}

// Parse, validate, and return a token.
// keyFunc will receive the parsed token and should return the key for validating.
// If everything is kosher, err will be nil
func (p *Parser) Parse(tokenString string, keyFunc Keyfunc) (*Token, error) {
	return p.ParseWithClaims(tokenString, MapClaims{}, keyFunc)
}

func (p *Parser) ParseWithClaims(tokenString string, claims Claims, keyFunc Keyfunc) (*Token, error) {
	parts := strings.Split(tokenString, ".")
	if len(parts) != 3 {
		return nil, NewValidationError("token contains an invalid number of segments", ValidationErrorMalformed)
	}

	var err error
	token := &Token{Raw: tokenString}

	// parse Header
	var headerBytes []byte
	if headerBytes, err = DecodeSegment(parts[0]); err != nil {
		if strings.HasPrefix(strings.ToLower(tokenString), "bearer ") {
			return token, NewValidationError("tokenstring should not contain 'bearer '", ValidationErrorMalformed)
		}
		return token, &ValidationError{Inner: err, Errors: ValidationErrorMalformed}
	}
	if err = json.Unmarshal(headerBytes, &token.Header); err != nil {
		return token, &ValidationError{Inner: err, Errors: ValidationErrorMalformed}
	}

	// parse Claims
	var claimBytes []byte
	token.Claims = claims

	if claimBytes, err = DecodeSegment(parts[1]); err != nil {
		return token, &ValidationError{Inner: err, Errors: ValidationErrorMalformed}
	}
	dec := json.NewDecoder(bytes.NewBuffer(claimBytes))
	if p.UseJSONNumber {
		dec.UseNumber()
	}
<<<<<<< HEAD
	// JSON Decode.  Special case for map type to avoid weird pointer behavior
	if c, ok := token.Claims.(MapClaims); ok {
		err = dec.Decode(&c)
	} else {
		err = dec.Decode(&claims)
	}
	// Handle decode error
	if err != nil {
		return token, &ValidationError{err: err.Error(), Errors: ValidationErrorMalformed}
=======
	if err = dec.Decode(&token.Claims); err != nil {
		return token, &ValidationError{Inner: err, Errors: ValidationErrorMalformed}
>>>>>>> c04502f1
	}

	// Lookup signature method
	if method, ok := token.Header["alg"].(string); ok {
		if token.Method = GetSigningMethod(method); token.Method == nil {
			return token, NewValidationError("signing method (alg) is unavailable.", ValidationErrorUnverifiable)
		}
	} else {
		return token, NewValidationError("signing method (alg) is unspecified.", ValidationErrorUnverifiable)
	}

	// Verify signing method is in the required set
	if p.ValidMethods != nil {
		var signingMethodValid = false
		var alg = token.Method.Alg()
		for _, m := range p.ValidMethods {
			if m == alg {
				signingMethodValid = true
				break
			}
		}
		if !signingMethodValid {
			// signing method is not in the listed set
			return token, NewValidationError(fmt.Sprintf("signing method %v is invalid", alg), ValidationErrorSignatureInvalid)
		}
	}

	// Lookup key
	var key interface{}
	if keyFunc == nil {
		// keyFunc was not provided.  short circuiting validation
		return token, NewValidationError("no Keyfunc was provided.", ValidationErrorUnverifiable)
	}
	if key, err = keyFunc(token); err != nil {
		// keyFunc returned an error
		return token, &ValidationError{Inner: err, Errors: ValidationErrorUnverifiable}
	}

	vErr := &ValidationError{}

<<<<<<< HEAD
	// Validate Claims
	if err := token.Claims.Valid(); err != nil {

		// If the Claims Valid returned an error, check if it is a validation error,
		// If it was another error type, create a ValidationError with a generic ClaimsInvalid flag set
		if e, ok := err.(*ValidationError); !ok {
			vErr = &ValidationError{err: err.Error(), Errors: ValidationErrorClaimsInvalid}
		} else {
			vErr = e
		}
=======
	if vexp && now > exp {
		delta := time.Unix(now, 0).Sub(time.Unix(exp, 0))
		vErr.Inner = fmt.Errorf("token is expired by %v", delta)
		vErr.Errors |= ValidationErrorExpired
	}

	if vnbf && now < nbf {
		vErr.Inner = fmt.Errorf("token is not valid yet")
		vErr.Errors |= ValidationErrorNotValidYet
>>>>>>> c04502f1
	}

	// Perform validation
	token.Signature = parts[2]
	if err = token.Method.Verify(strings.Join(parts[0:2], "."), token.Signature, key); err != nil {
		vErr.Inner = err
		vErr.Errors |= ValidationErrorSignatureInvalid
	}

	if vErr.valid() {
		token.Valid = true
		return token, nil
	}

	return token, vErr
}<|MERGE_RESOLUTION|>--- conflicted
+++ resolved
@@ -5,7 +5,6 @@
 	"encoding/json"
 	"fmt"
 	"strings"
-	"time"
 )
 
 type Parser struct {
@@ -52,7 +51,6 @@
 	if p.UseJSONNumber {
 		dec.UseNumber()
 	}
-<<<<<<< HEAD
 	// JSON Decode.  Special case for map type to avoid weird pointer behavior
 	if c, ok := token.Claims.(MapClaims); ok {
 		err = dec.Decode(&c)
@@ -61,11 +59,7 @@
 	}
 	// Handle decode error
 	if err != nil {
-		return token, &ValidationError{err: err.Error(), Errors: ValidationErrorMalformed}
-=======
-	if err = dec.Decode(&token.Claims); err != nil {
 		return token, &ValidationError{Inner: err, Errors: ValidationErrorMalformed}
->>>>>>> c04502f1
 	}
 
 	// Lookup signature method
@@ -106,28 +100,16 @@
 
 	vErr := &ValidationError{}
 
-<<<<<<< HEAD
 	// Validate Claims
 	if err := token.Claims.Valid(); err != nil {
 
 		// If the Claims Valid returned an error, check if it is a validation error,
 		// If it was another error type, create a ValidationError with a generic ClaimsInvalid flag set
 		if e, ok := err.(*ValidationError); !ok {
-			vErr = &ValidationError{err: err.Error(), Errors: ValidationErrorClaimsInvalid}
+			vErr = &ValidationError{Inner: err, Errors: ValidationErrorClaimsInvalid}
 		} else {
 			vErr = e
 		}
-=======
-	if vexp && now > exp {
-		delta := time.Unix(now, 0).Sub(time.Unix(exp, 0))
-		vErr.Inner = fmt.Errorf("token is expired by %v", delta)
-		vErr.Errors |= ValidationErrorExpired
-	}
-
-	if vnbf && now < nbf {
-		vErr.Inner = fmt.Errorf("token is not valid yet")
-		vErr.Errors |= ValidationErrorNotValidYet
->>>>>>> c04502f1
 	}
 
 	// Perform validation
