--- conflicted
+++ resolved
@@ -4,20 +4,12 @@
 	"crypto/rsa"
 	"encoding/json"
 	"fmt"
-<<<<<<< HEAD
-=======
-	"io/ioutil"
-	"net/http"
->>>>>>> c04502f1
 	"reflect"
 	"testing"
 	"time"
 
 	"github.com/dgrijalva/jwt-go"
-<<<<<<< HEAD
 	"github.com/dgrijalva/jwt-go/test"
-=======
->>>>>>> c04502f1
 )
 
 var keyFuncError error = fmt.Errorf("error loading key")
